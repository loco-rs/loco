use std::path::{Path, PathBuf};

use include_dir::{include_dir, Dir, DirEntry, File};

use crate::{Error, Result};

static TEMPLATES: Dir<'_> = include_dir!("$CARGO_MANIFEST_DIR/src/templates");
pub const DEFAULT_LOCAL_TEMPLATE: &str = ".loco-templates";

/// Returns a list of paths that should be ignored during file collection.
#[must_use]
pub fn get_ignored_paths() -> Vec<&'static Path> {
    vec![
        #[cfg(not(feature = "with-db"))]
        Path::new("scaffold"),
        #[cfg(not(feature = "with-db"))]
        Path::new("migration"),
        #[cfg(not(feature = "with-db"))]
        Path::new("model"),
    ]
}

/// Checks whether a specific path exists in the included templates.
#[must_use]
pub fn exists(path: &Path) -> bool {
    TEMPLATES.get_entry(path).is_some()
}

/// Determines whether a given path should be ignored based on the ignored paths
/// list.
#[must_use]
fn is_path_ignored(path: &Path, ignored_paths: &[&Path]) -> bool {
    ignored_paths
        .iter()
        .any(|&ignored| path.starts_with(ignored))
}

/// Collects all file paths from the included templates directory recursively.
#[must_use]
pub fn collect() -> Vec<PathBuf> {
    collect_files_path_recursively(&TEMPLATES)
}

/// Collects all files from the included templates directory recursively.
#[must_use]
pub fn collect_files() -> Vec<&'static File<'static>> {
    collect_files_recursively(&TEMPLATES)
}

/// Collects all file paths within a specific directory in the templates.
///
/// # Errors
/// Returns [`Error::TemplateNotFound`] if the directory is not found.
pub fn collect_files_path(path: &Path) -> Result<Vec<PathBuf>> {
    TEMPLATES.get_entry(path).map_or_else(
        || {
            Err(Error::TemplateNotFound {
                path: path.to_path_buf(),
            })
        },
        |entry| match entry {
            DirEntry::Dir(dir) => Ok(collect_files_path_recursively(dir)),
            DirEntry::File(file) => Ok(vec![file.path().to_path_buf()]),
        },
    )
}

/// Collects all files within a specific directory in the templates.
///
/// # Errors
/// Returns [`Error::TemplateNotFound`] if the directory is not found.
pub fn collect_files_from_path(path: &Path) -> Result<Vec<&File<'_>>> {
    TEMPLATES.get_entry(path).map_or_else(
        || {
            Err(Error::TemplateNotFound {
                path: path.to_path_buf(),
            })
        },
        |entry| match entry {
            DirEntry::Dir(dir) => Ok(collect_files_recursively(dir)),
            DirEntry::File(file) => Ok(vec![file]),
        },
    )
}

/// Recursively collects all file paths from a directory, skipping ignored
/// paths.
fn collect_files_path_recursively(dir: &Dir<'_>) -> Vec<PathBuf> {
    let mut file_paths = Vec::new();

    for entry in dir.entries() {
        match entry {
            DirEntry::File(file) => file_paths.push(file.path().to_path_buf()),
            DirEntry::Dir(subdir) => {
                if !is_path_ignored(subdir.path(), &get_ignored_paths()) {
                    file_paths.extend(collect_files_path_recursively(subdir));
                }
            }
        }
    }
    file_paths
}

/// Recursively collects all files from a directory, skipping ignored paths.
fn collect_files_recursively<'a>(dir: &'a Dir<'a>) -> Vec<&'a File<'a>> {
    let mut files = Vec::new();

    for entry in dir.entries() {
        match entry {
            DirEntry::File(file) => files.push(file),
            DirEntry::Dir(subdir) => {
                if !is_path_ignored(subdir.path(), &get_ignored_paths()) {
                    files.extend(collect_files_recursively(subdir));
                }
            }
        }
    }
    files
}

#[cfg(test)]
pub mod tests {
    use std::path::Path;

    use super::*;

<<<<<<< HEAD
    /// Returns the first directory in the included templates.
    /// # Panics
=======
    /// .
    ///
    /// # Panics
    ///
    /// Panics if .
>>>>>>> aae37030
    #[must_use]
    pub fn find_first_dir() -> &'static Dir<'static> {
        TEMPLATES.dirs().next().expect("first folder")
    }
<<<<<<< HEAD
=======

    /// .
>>>>>>> aae37030
    #[must_use]
    pub fn find_first_file<'a>(dir: &'a Dir<'a>) -> Option<&'a File<'a>> {
        for entry in dir.entries() {
            match entry {
                DirEntry::File(file) => return Some(file),
                DirEntry::Dir(sub_dir) => {
                    if let Some(file) = find_first_file(sub_dir) {
                        return Some(file);
                    }
                }
            }
        }
        None
    }

    #[test]
    fn test_get_ignored_paths() {
        let ignored_paths = get_ignored_paths();
        #[cfg(not(feature = "with-db"))]
        {
            assert!(ignored_paths.contains(&Path::new("scaffold")));
            assert!(ignored_paths.contains(&Path::new("migration")));
            assert!(ignored_paths.contains(&Path::new("model")));
        }
        #[cfg(feature = "with-db")]
        {
            assert!(ignored_paths.is_empty());
        }
    }

    #[test]
    fn test_exists() {
        // test existing folder
        let test_folder = TEMPLATES.dirs().next().expect("first folder");
        assert!(exists(test_folder.path()));
        assert!(!exists(Path::new("none-folder")));

        // test existing file
        let test_file = find_first_file(&TEMPLATES).expect("find file");
        println!("==== {:#?}", test_file.path());
        assert!(exists(test_file.path()));
        assert!(!exists(Path::new("none.rs.t")));
    }

    #[test]
    fn test_collect() {
        let file_paths = collect();
        assert!(!file_paths.is_empty());
        for path in file_paths {
            assert!(TEMPLATES.get_entry(&path).is_some());
        }
    }

    #[test]
    fn test_collect_files() {
        let files = collect_files();
        assert!(!files.is_empty());
        for file in files {
            assert!(TEMPLATES.get_entry(file.path()).is_some());
        }
    }

    #[test]
    fn test_is_path_ignored() {
        let path = Path::new("/home/user/project/src/main.rs");
        let ignores = vec![
            Path::new("/home/user/project/target"),
            Path::new("/home/user/project/src"),
        ];

        assert!(is_path_ignored(path, &ignores));

        let non_ignored_path = Path::new("/home/user/project/docs/readme.md");
        assert!(!is_path_ignored(non_ignored_path, &ignores));

        let empty_ignores: &[&Path] = &[];
        assert!(!is_path_ignored(path, empty_ignores));
    }
}<|MERGE_RESOLUTION|>--- conflicted
+++ resolved
@@ -124,25 +124,17 @@
 
     use super::*;
 
-<<<<<<< HEAD
-    /// Returns the first directory in the included templates.
-    /// # Panics
-=======
     /// .
     ///
     /// # Panics
     ///
     /// Panics if .
->>>>>>> aae37030
     #[must_use]
     pub fn find_first_dir() -> &'static Dir<'static> {
         TEMPLATES.dirs().next().expect("first folder")
     }
-<<<<<<< HEAD
-=======
 
     /// .
->>>>>>> aae37030
     #[must_use]
     pub fn find_first_file<'a>(dir: &'a Dir<'a>) -> Option<&'a File<'a>> {
         for entry in dir.entries() {
