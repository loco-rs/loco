[workspace]
members = ["macros", "xtask", "loco-extras"]
exclude = ["starters"]

[workspace.package]
edition = "2021"
rust-version = "1.70"
license = "Apache-2.0"

[package]
name = "loco-rs"
version = "0.9.0"
description = "The one-person framework for Rust"
homepage = "https://loco.rs/"
documentation = "https://docs.rs/loco-rs"
authors = ["Dotan Nahum <dotan@rng0.io>", "Elad Kaplan <kaplan.elad@gmail.com>"]
repository = "https://github.com/loco-rs/loco"
license.workspace = true
edition.workspace = true
rust-version.workspace = true

# See more keys and their definitions at https://doc.rust-lang.org/cargo/reference/manifest.html

[features]
default = ["auth_jwt", "cli", "with-db", "cache_inmem"]
auth_jwt = ["dep:jsonwebtoken"]
cli = ["dep:clap"]
testing = ["dep:axum-test"]
with-db = ["dep:sea-orm", "dep:sea-orm-migration"]
channels = ["dep:socketioxide"]
# Storage features
all_storage = ["storage_aws_s3", "storage_azure", "storage_gcp"]
storage_aws_s3 = ["object_store/aws"]
storage_azure = ["object_store/azure"]
storage_gcp = ["object_store/gcp"]
# Cache feature
cache_inmem = ["dep:moka"]

[dependencies]
backtrace_printer = { version = "1.3.0" }

# cli
clap = { version = "4.4.7", features = ["derive"], optional = true }
colored = "2"


sea-orm = { version = "1.0.0", features = [
    "sqlx-postgres",        # `DATABASE_DRIVER` feature
    "sqlx-sqlite",
    "runtime-tokio-rustls",
    "macros",
], optional = true }

tokio = { version = "1.33.0", default-features = false }
# the rest

serde = "1"
serde_json = "1"
serde_yaml = "0.9"
serde_variant = "0.1.2"

# worker fwk
rusty-sidekiq = { version = "0.8.2", default-features = false }
async-trait = { workspace = true }
bb8 = "0.8.1"

axum = { workspace = true }
axum-extra = { version = "0.9", features = ["cookie", "cookie-private", ] }
regex = "1"
lazy_static = "1.4.0"
fs-err = "2.11.0"
# mailer
tera = "1.19.1"
heck = "0.4.0"
lettre = { version = "0.11.4", default-features = false, features = [
    "builder",
    "hostname",
    "smtp-transport",
    "tokio1-rustls-tls",
] }
include_dir = "0.7.3"
thiserror = "1"
tracing = "0.1.40"
tracing-subscriber = { version = "0.3.16", features = ["env-filter"] }
tracing-appender = "0.2.3"

duct = { version = "0.13.6" }
duct_sh = { version = "0.13.7" }

tower-http = { workspace = true }
byte-unit = "4.0.19"

argon2 = { version = "0.5.2", features = ["std"] }
rand = { version = "0.8.5", features = ["std"] }
jsonwebtoken = { version = "9.1.0", optional = true }
bcrypt = { version = "0.15.0", optional = true }
validator = { version = "0.16.1", features = ["derive"] }
futures-util = "0.3"
tower = { workspace = true }
hyper = "1.1"
mime = "0.3"
bytes = "1.1"
ipnetwork = "0.20.0"

axum-test = { version = "14.3.0", optional = true }

# gen
rrgen = "0.5.3"
chrono = "0.4.31"
cargo_metadata = "0.18.1"

cfg-if = "1"

uuid = { version = "1.10.0", features = ["v4", "fast-rng"] }
requestty = "0.5.0"

# A socket.io server implementation
socketioxide = { version = "0.14.0", features = ["state"], optional = true }


# File Upload
object_store = { version = "0.10.2", default-features = false }

# cache
moka = { version = "0.12.7", features = ["sync"], optional = true }

<<<<<<< HEAD
# sessions
tower-sessions = "0.12"
=======
# Scheduler
tokio-cron-scheduler = { version = "0.11.0", features = ["signal"] }
english-to-cron = { version = "0.1.2" }
>>>>>>> 9c2dc67f

[workspace.dependencies]
async-trait = { version = "0.1.74" }
axum = { version = "0.7.5", features = ["macros"] }
tower = "0.4"
tower-http = { version = "0.5.0", features = [
    "trace",
    "catch-panic",
    "timeout",
    "add-extension",
    "cors",
    "fs",
    "set-header",
    "compression-full",
] }

[dependencies.sea-orm-migration]
optional = true
version = "1.0.0"
features = [
    # Enable at least one `ASYNC_RUNTIME` and `DATABASE_DRIVER` feature if you want to run migration via CLI.
    # View the list of supported features at https://www.sea-ql.org/SeaORM/docs/install-and-config/database-and-async-runtime.
    # e.g.
    "runtime-tokio-rustls", # `ASYNC_RUNTIME` feature
    "sqlx-postgres",        # `DATABASE_DRIVER` feature
    "sqlx-sqlite",
]

[package.metadata.docs.rs]
features = ["testing"]

[dev-dependencies]
loco-rs = { path = ".", features = ["testing"] }
rstest = "0.21.0"
insta = { version = "1.34.0", features = ["redactions", "yaml", "filters"] }
tree-fs = { version = "0.1.0" }<|MERGE_RESOLUTION|>--- conflicted
+++ resolved
@@ -124,14 +124,12 @@
 # cache
 moka = { version = "0.12.7", features = ["sync"], optional = true }
 
-<<<<<<< HEAD
 # sessions
 tower-sessions = "0.12"
-=======
+
 # Scheduler
 tokio-cron-scheduler = { version = "0.11.0", features = ["signal"] }
 english-to-cron = { version = "0.1.2" }
->>>>>>> 9c2dc67f
 
 [workspace.dependencies]
 async-trait = { version = "0.1.74" }
