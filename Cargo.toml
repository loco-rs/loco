--- conflicted
+++ resolved
@@ -68,14 +68,8 @@
 async-trait = { workspace = true }
 
 axum = { workspace = true }
-<<<<<<< HEAD
-axum-extra = { version = "0.9", features = ["cookie", "cookie-private", ] }
-regex = "1"
-lazy_static = "1.4.0"
-=======
-axum-extra = { version = "0.9", features = ["cookie"] }
+axum-extra = { version = "0.9", features = ["cookie", "cookie-private"] }
 regex = { workspace = true }
->>>>>>> 2d49fd55
 fs-err = "2.11.0"
 # mailer
 tera = "1.19.1"
