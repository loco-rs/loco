[workspace]
members = ["xtask", "loco-gen"]
exclude = ["starters"]

[workspace.package]
edition = "2021"
rust-version = "1.70"
license = "Apache-2.0"

[package]
name = "loco-rs"
version = "0.13.2"
description = "The one-person framework for Rust"
homepage = "https://loco.rs/"
documentation = "https://docs.rs/loco-rs"
authors = ["Dotan Nahum <dotan@rng0.io>", "Elad Kaplan <kaplan.elad@gmail.com>"]
repository = "https://github.com/loco-rs/loco"
license.workspace = true
edition.workspace = true
rust-version.workspace = true

# See more keys and their definitions at https://doc.rust-lang.org/cargo/reference/manifest.html

[features]
default = [
    "auth_jwt",
    "cli",
    "with-db",
    "cache_inmem",
    "bg_redis",
    "bg_pg",
    "bg_sqlt",
]
auth_jwt = ["dep:jsonwebtoken"]
cli = ["dep:clap"]
testing = ["dep:axum-test"]
with-db = ["dep:sea-orm", "dep:sea-orm-migration", "loco-gen/with-db"]
<<<<<<< HEAD
channels = ["dep:socketioxide"]
openapi = [
    "dep:utoipa",
    "dep:utoipa-axum",
    "dep:utoipa-swagger-ui",
    "dep:utoipa-redoc",
    "dep:utoipa-scalar",
]
=======
>>>>>>> 84b712ba
# Storage features
all_storage = ["storage_aws_s3", "storage_azure", "storage_gcp"]
storage_aws_s3 = ["object_store/aws"]
storage_azure = ["object_store/azure"]
storage_gcp = ["object_store/gcp"]
# Cache feature
cache_inmem = ["dep:moka"]
bg_redis = ["dep:rusty-sidekiq", "dep:bb8"]
bg_pg = ["dep:sqlx", "dep:ulid"]
bg_sqlt = ["dep:sqlx", "dep:ulid"]

[dependencies]
loco-gen = { version = "0.13.2", path = "./loco-gen" }
backtrace_printer = { version = "1.3.0" }

# cli
clap = { version = "4.4.7", features = ["derive"], optional = true }
colored = "2"


sea-orm = { version = "1.1.0", features = [
    "sqlx-postgres",        # `DATABASE_DRIVER` feature
    "sqlx-sqlite",
    "runtime-tokio-rustls",
    "macros",
], optional = true }

tokio = { version = "1.33.0", default-features = false }
tokio-util = "0.7.10"
# the rest

serde = { workspace = true }
serde_json = { workspace = true }
serde_yaml = "0.9"
serde_variant = "0.1.2"
toml = "0.8"


async-trait = { workspace = true }

axum = { workspace = true }
axum-extra = { version = "0.9", features = ["cookie"] }
regex = { workspace = true }
fs-err = "2.11.0"
# mailer
tera = "1.19.1"
thousands = "0.2.0"
heck = "0.4.0"
lettre = { version = "0.11.4", default-features = false, features = [
    "builder",
    "hostname",
    "smtp-transport",
    "tokio1-rustls-tls",
] }
include_dir = "0.7.3"
thiserror = { workspace = true }
tracing = { workspace = true }
tracing-subscriber = { version = "0.3.16", features = ["env-filter"] }
tracing-appender = "0.2.3"

duct = { version = "0.13.6" }
duct_sh = { version = "0.13.7" }

tower-http = { workspace = true }
byte-unit = "4.0.19"

argon2 = { version = "0.5.2", features = ["std"] }
rand = { version = "0.8.5", features = ["std"] }
jsonwebtoken = { version = "9.3.0", optional = true }
validator = { version = "0.18.1", features = ["derive"] }
futures-util = "0.3"
tower = { workspace = true }
hyper = "1.1"
mime = "0.3"
bytes = "1.1"
ipnetwork = "0.20.0"
semver = "1"

axum-test = { version = "16.1.0", optional = true }

chrono = { workspace = true }
cfg-if = "1"

uuid = { version = "1.10.0", features = ["v4", "fast-rng"] }

<<<<<<< HEAD
# A socket.io server implementation
socketioxide = { version = "0.14.0", features = ["state"], optional = true }

# OpenAPI
utoipa = { version = "5.0.0", features = ["yaml"], optional = true }
utoipa-axum = { version = "0.1.0", optional = true }
utoipa-swagger-ui = { version = "8.0", features = [
    "axum",
    "vendored",
], optional = true }
utoipa-redoc = { version = "5.0.0", features = ["axum"], optional = true }
utoipa-scalar = { version = "0.2.0", features = ["axum"], optional = true }

=======
>>>>>>> 84b712ba
# File Upload
object_store = { version = "0.11.0", default-features = false }

# cache
moka = { version = "0.12.7", features = ["sync"], optional = true }

# Scheduler
tokio-cron-scheduler = { version = "0.11.0", features = ["signal"] }
english-to-cron = { version = "0.1.2" }

# bg_sqlt: sqlite workers
# bg_pg: postgres workers
sqlx = { version = "0.8.2", default-features = false, features = [
    "postgres",
    "chrono",
    "sqlite",
], optional = true }
ulid = { version = "1", optional = true }

# bg_redis: redis workers
rusty-sidekiq = { version = "0.11.0", default-features = false, optional = true }
bb8 = { version = "0.8.1", optional = true }

[workspace.dependencies]

chrono = { version = "0.4", features = ["serde"] }
tracing = "0.1.40"
regex = "1"
thiserror = "1"
serde = "1"
serde_json = "1"
async-trait = { version = "0.1.74" }
axum = { version = "0.7.5", features = ["macros"] }
tower = "0.4"
tower-http = { version = "0.6.1", features = [
    "trace",
    "catch-panic",
    "timeout",
    "add-extension",
    "cors",
    "fs",
    "set-header",
    "compression-full",
] }

[dependencies.sea-orm-migration]
optional = true
version = "1.0.0"
features = [
    # Enable at least one `ASYNC_RUNTIME` and `DATABASE_DRIVER` feature if you want to run migration via CLI.
    # View the list of supported features at https://www.sea-ql.org/SeaORM/docs/install-and-config/database-and-async-runtime.
    # e.g.
    "runtime-tokio-rustls", # `ASYNC_RUNTIME` feature
    "sqlx-postgres",        # `DATABASE_DRIVER` feature
    "sqlx-sqlite",
]

[package.metadata.docs.rs]
features = ["testing"]

[dev-dependencies]
loco-rs = { path = ".", features = ["testing"] }
rstest = "0.21.0"
insta = { version = "1.34.0", features = ["redactions", "yaml", "filters"] }
tree-fs = { version = "0.2.1" }
reqwest = { version = "0.12.7" }
serial_test = "3.1.1"
tower = { workspace = true, features = ["util"] }<|MERGE_RESOLUTION|>--- conflicted
+++ resolved
@@ -35,7 +35,6 @@
 cli = ["dep:clap"]
 testing = ["dep:axum-test"]
 with-db = ["dep:sea-orm", "dep:sea-orm-migration", "loco-gen/with-db"]
-<<<<<<< HEAD
 channels = ["dep:socketioxide"]
 openapi = [
     "dep:utoipa",
@@ -44,8 +43,6 @@
     "dep:utoipa-redoc",
     "dep:utoipa-scalar",
 ]
-=======
->>>>>>> 84b712ba
 # Storage features
 all_storage = ["storage_aws_s3", "storage_azure", "storage_gcp"]
 storage_aws_s3 = ["object_store/aws"]
@@ -131,12 +128,8 @@
 
 uuid = { version = "1.10.0", features = ["v4", "fast-rng"] }
 
-<<<<<<< HEAD
-# A socket.io server implementation
-socketioxide = { version = "0.14.0", features = ["state"], optional = true }
-
 # OpenAPI
-utoipa = { version = "5.0.0", features = ["yaml"], optional = true }
+utoipa = { version = "5.0.0", optional = true }
 utoipa-axum = { version = "0.1.0", optional = true }
 utoipa-swagger-ui = { version = "8.0", features = [
     "axum",
@@ -145,8 +138,6 @@
 utoipa-redoc = { version = "5.0.0", features = ["axum"], optional = true }
 utoipa-scalar = { version = "0.2.0", features = ["axum"], optional = true }
 
-=======
->>>>>>> 84b712ba
 # File Upload
 object_store = { version = "0.11.0", default-features = false }
 
