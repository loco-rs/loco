--- conflicted
+++ resolved
@@ -2,11 +2,7 @@
     app::App,
     models::{roles, sea_orm_active_enums, users, users::RegisterParams},
 };
-<<<<<<< HEAD
-use loco_rs::{prelude::*, testing};
-=======
 use loco_rs::testing::prelude::*;
->>>>>>> e50eecf6
 use serial_test::serial;
 
 macro_rules! configure_insta {
