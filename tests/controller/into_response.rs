use loco_rs::{controller, prelude::*, tests_cfg};
<<<<<<< HEAD

use crate::infra_cfg;
=======
use serde::{Deserialize, Serialize};
use serial_test::serial;
>>>>>>> 68881305

#[tokio::test]
async fn not_found() {
    let ctx = tests_cfg::app::get_app_context().await;

    #[allow(clippy::items_after_statements)]
    async fn action() -> Result<Response> {
        controller::not_found()
    }

    let port = infra_cfg::server::get_available_port().await;
    let handle =
        infra_cfg::server::start_with_route(ctx, "/", get(action), Some(port.clone())).await;

    let res = reqwest::get(infra_cfg::server::get_base_url_port(port))
        .await
        .expect("Valid response");

    assert_eq!(res.status(), 404);

    let res_text = res.text().await.expect("response text");
    let res_json: serde_json::Value = serde_json::from_str(&res_text).expect("Valid JSON response");

    let expected_json = serde_json::json!({
        "error": "not_found",
        "description": "Resource was not found"
    });

    assert_eq!(res_json, expected_json);

    handle.abort();
}

#[tokio::test]
async fn internal_server_error() {
    let ctx = tests_cfg::app::get_app_context().await;

    #[allow(clippy::items_after_statements)]
    async fn action() -> Result<Response> {
        Err(Error::InternalServerError)
    }

    let port = infra_cfg::server::get_available_port().await;
    let handle =
        infra_cfg::server::start_with_route(ctx, "/", get(action), Some(port.clone())).await;

    let res = reqwest::get(infra_cfg::server::get_base_url_port(port))
        .await
        .expect("Valid response");

    assert_eq!(res.status(), 500);

    let res_text = res.text().await.expect("response text");
    let res_json: serde_json::Value = serde_json::from_str(&res_text).expect("Valid JSON response");

    let expected_json = serde_json::json!({
        "error": "internal_server_error",
        "description": "Internal Server Error",
    });

    assert_eq!(res_json, expected_json);

    handle.abort();
}

#[tokio::test]
async fn unauthorized() {
    let ctx = tests_cfg::app::get_app_context().await;

    #[allow(clippy::items_after_statements)]
    async fn action() -> Result<Response> {
        controller::unauthorized("user not unauthorized")
    }

    let port = infra_cfg::server::get_available_port().await;
    let handle =
        infra_cfg::server::start_with_route(ctx, "/", get(action), Some(port.clone())).await;

    let res = reqwest::get(infra_cfg::server::get_base_url_port(port))
        .await
        .expect("Valid response");

    assert_eq!(res.status(), 401);

    let res_text = res.text().await.expect("response text");
    let res_json: serde_json::Value = serde_json::from_str(&res_text).expect("Valid JSON response");

    let expected_json = serde_json::json!({
        "error": "unauthorized",
        "description": "You do not have permission to access this resource"
    });

    assert_eq!(res_json, expected_json);

    handle.abort();
}

#[tokio::test]
async fn fallback() {
    let ctx = tests_cfg::app::get_app_context().await;

    #[allow(clippy::items_after_statements)]
    async fn action() -> Result<Response> {
        Err(Error::Message(String::new()))
    }

    let port = infra_cfg::server::get_available_port().await;
    let handle =
        infra_cfg::server::start_with_route(ctx, "/", get(action), Some(port.clone())).await;

    let res = reqwest::get(infra_cfg::server::get_base_url_port(port))
        .await
        .expect("Valid response");

    assert_eq!(res.status(), 500);

    let res_text = res.text().await.expect("response text");
    let res_json: serde_json::Value = serde_json::from_str(&res_text).expect("Valid JSON response");

    let expected_json = serde_json::json!({
        "error": "internal_server_error",
        "description": "Internal Server Error",
    });

    assert_eq!(res_json, expected_json);

    handle.abort();
}

#[tokio::test]
async fn custom_error() {
    let ctx = tests_cfg::app::get_app_context().await;

    #[allow(clippy::items_after_statements)]
    async fn action() -> Result<Response> {
        Err(Error::CustomError(
            axum::http::StatusCode::PAYLOAD_TOO_LARGE,
            controller::ErrorDetail {
                error: Some("Payload Too Large".to_string()),
                description: Some("413 Payload Too Large".to_string()),
                errors: None,
            },
        ))
    }

    let port = infra_cfg::server::get_available_port().await;
    let handle =
        infra_cfg::server::start_with_route(ctx, "/", get(action), Some(port.clone())).await;

    let res = reqwest::get(infra_cfg::server::get_base_url_port(port))
        .await
        .expect("Valid response");

    assert_eq!(res.status(), 413);

    let res_text = res.text().await.expect("response text");
    let res_json: serde_json::Value = serde_json::from_str(&res_text).expect("Valid JSON response");

    let expected_json = serde_json::json!({
        "error": "Payload Too Large",
        "description": "413 Payload Too Large"
    });

    assert_eq!(res_json, expected_json);

    handle.abort();
}

#[tokio::test]
#[serial]
async fn json_rejection() {
    let ctx = tests_cfg::app::get_app_context().await;

    #[allow(clippy::items_after_statements)]
    #[derive(Debug, Deserialize, Serialize)]
    pub struct Data {
        pub email: String,
    }

    #[allow(clippy::items_after_statements)]
    async fn action(Json(_params): Json<Data>) -> Result<Response> {
        format::json(())
    }

    let handle = infra_cfg::server::start_with_route(ctx, "/", post(action)).await;

    let client = reqwest::Client::new();
    let res = client
        .post(infra_cfg::server::get_base_url())
        .json(&serde_json::json!({}))
        .send()
        .await
        .expect("Valid response");

    assert_eq!(res.status(), 422);

    let res_text = res.text().await.expect("response text");
    let res_json: serde_json::Value = serde_json::from_str(&res_text).expect("Valid JSON response");

    let expected_json = serde_json::json!({
        "error": "Bad Request",
    });

    assert_eq!(res_json, expected_json);

    handle.abort();
}<|MERGE_RESOLUTION|>--- conflicted
+++ resolved
@@ -1,11 +1,7 @@
 use loco_rs::{controller, prelude::*, tests_cfg};
-<<<<<<< HEAD
+use serde::{Deserialize, Serialize};
 
 use crate::infra_cfg;
-=======
-use serde::{Deserialize, Serialize};
-use serial_test::serial;
->>>>>>> 68881305
 
 #[tokio::test]
 async fn not_found() {
@@ -175,7 +171,6 @@
 }
 
 #[tokio::test]
-#[serial]
 async fn json_rejection() {
     let ctx = tests_cfg::app::get_app_context().await;
 
