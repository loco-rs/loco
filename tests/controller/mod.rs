--- conflicted
+++ resolved
@@ -1,12 +1,8 @@
-<<<<<<< HEAD
+mod into_response;
 mod middlewares;
 #[cfg(any(
     feature = "openapi_swagger",
     feature = "openapi_redoc",
     feature = "openapi_scalar"
 ))]
-mod openapi;
-=======
-mod into_response;
-mod middlewares;
->>>>>>> 1eb04fbc
+mod openapi;