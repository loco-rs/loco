--- conflicted
+++ resolved
@@ -95,7 +95,6 @@
         run: cargo run -- generate task mytask && cargo build && cargo test tasks::mytask::test_can_run_mytask
         working-directory: ./examples/demo
         env:
-<<<<<<< HEAD
           APP_REDIS_URI: redis://localhost:${{job.services.redis.ports[6379]}}
           APP_DATABASE_URI: postgres://postgress:postgress@localhost:5432/postgress_test
 
@@ -104,9 +103,5 @@
         working-directory: ./examples/demo
         env:
           LOCO_DEPLOYMENT_KIND: docker
-          APP_REDIS_URI: redis://localhost:${{job.services.redis.ports[6379]}}
-          APP_DATABASE_URI: postgres://postgress:postgress@localhost:5432/postgress_test
-=======
           REDIS_URL: redis://localhost:${{job.services.redis.ports[6379]}}
           DATABASE_URL: postgres://postgress:postgress@localhost:5432/postgress_test
->>>>>>> c0acd086
