--- conflicted
+++ resolved
@@ -3,20 +3,13 @@
 //! This module defines functions and operations related to the application's
 //! database interactions.
 
-<<<<<<< HEAD
-use std::{
-    collections::HashMap, fmt::Write as FmtWrites, fs, fs::File, io::Write, path::Path,
-    sync::OnceLock, time::Duration,
-=======
 use super::Result as AppResult;
 use crate::{
     app::{AppContext, Hooks},
     cargo_config::CargoConfig,
     config, doctor, env_vars,
     errors::Error,
->>>>>>> 18d71665
 };
-
 use chrono::{DateTime, Utc};
 use regex::Regex;
 use sea_orm::{
@@ -24,8 +17,6 @@
     DatabaseConnection, DbBackend, DbConn, DbErr, EntityTrait, IntoActiveModel, Statement,
 };
 use sea_orm_migration::MigratorTrait;
-<<<<<<< HEAD
-=======
 use std::fmt::Write as FmtWrites;
 use std::{
     collections::{BTreeMap, HashMap},
@@ -36,15 +27,7 @@
     sync::OnceLock,
     time::Duration,
 };
->>>>>>> 18d71665
 use tracing::info;
-
-use super::Result as AppResult;
-use crate::{
-    app::{AppContext, Hooks},
-    config, doctor, env_vars,
-    errors::Error,
-};
 
 pub static EXTRACT_DB_NAME: OnceLock<Regex> = OnceLock::new();
 const IGNORED_TABLES: &[&str] = &[
@@ -1058,8 +1041,7 @@
             assert_eq!(
                 actual_value,
                 expected_value.to_lowercase(),
-                "PRAGMA {pragma} value mismatch - expected '{expected_value}', got \
-                 '{actual_value}'"
+                "PRAGMA {pragma} value mismatch - expected '{expected_value}', got '{actual_value}'"
             );
         }
     }
@@ -1097,8 +1079,7 @@
             assert_eq!(
                 actual_value,
                 expected_value.to_lowercase(),
-                "PRAGMA {pragma} value mismatch - expected '{expected_value}', got \
-                 '{actual_value}'"
+                "PRAGMA {pragma} value mismatch - expected '{expected_value}', got '{actual_value}'"
             );
         }
     }
@@ -1120,8 +1101,7 @@
 
         assert_eq!(db.get_database_backend(), DatabaseBackend::Postgres);
 
-        let query = "SELECT COUNT(*) FROM information_schema.tables WHERE table_schema = 'public' \
-                     AND table_name = 'test_run_on_start'";
+        let query = "SELECT COUNT(*) FROM information_schema.tables WHERE table_schema = 'public' AND table_name = 'test_run_on_start'";
 
         let value = get_value(&db, query).await;
         assert_eq!(value, "1", "The test_run_on_start table was not created");
@@ -1129,9 +1109,8 @@
 
     #[cfg(test)]
     mod extract_db_name_tests {
+        use super::*;
         use rstest::rstest;
-
-        use super::*;
 
         #[rstest]
         #[case("postgres://localhost:5432/dbname", "dbname")]
@@ -1342,10 +1321,7 @@
         db.execute(Statement::from_string(
             backend,
             // AUTOINCREMENT keyword is important for SQLite's sequence behavior
-            format!(
-                "CREATE TABLE {table_with_auto_id} (id INTEGER PRIMARY KEY AUTOINCREMENT, name \
-                 TEXT);"
-            ),
+            format!("CREATE TABLE {table_with_auto_id} (id INTEGER PRIMARY KEY AUTOINCREMENT, name TEXT);"),
         ))
         .await
         .expect("Failed to create table with auto id");
@@ -1404,8 +1380,7 @@
             .expect("Failed to check auto-increment");
         assert!(
             !is_auto,
-            "Table '{table_with_id_not_auto}' should NOT be auto-increment, but check returned \
-             true"
+            "Table '{table_with_id_not_auto}' should NOT be auto-increment, but check returned true"
         );
 
         let table_with_serial_id = "test_table_serial_id_auto";
