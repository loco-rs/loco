--- conflicted
+++ resolved
@@ -26,12 +26,8 @@
 use crate::boot::run_db;
 use crate::{
     app::Hooks,
-<<<<<<< HEAD
     boot::{create_app, create_context, run_task, start, RunDbCommand, StartMode},
-=======
-    boot::{create_app, create_context, run_db, run_task, start, RunDbCommand, StartMode},
     environment::resolve_from_env,
->>>>>>> 787d0214
     gen::{self, Component},
 };
 
