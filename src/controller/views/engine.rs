use std::path::{Path, PathBuf};

use super::tera_builtins;
use crate::{controller::views::ViewRenderer, Error, Result};
use notify::{
    event::{EventKind, ModifyKind},
    Event, RecursiveMode, Watcher,
};
use serde::Serialize;
use tracing::{debug, warn};

pub static DEFAULT_ASSET_FOLDER: &str = "assets";

<<<<<<< HEAD
#[cfg(debug_assertions)]
#[derive(Debug, Clone)]
pub struct HotReloadingTeraEngine {
    pub engine: tera::Tera,
    pub view_path: PathBuf,
    pub file_watcher: Option<std::sync::Arc<notify::RecommendedWatcher>>,
    pub dirty: bool,
}
=======
type TeraPostProcessor = std::sync::Arc<dyn Fn(&mut tera::Tera) -> Result<()> + Send + Sync>;
>>>>>>> ce547e4a

#[derive(Clone)]
pub struct TeraView {
    #[cfg(debug_assertions)]
    pub tera: std::sync::Arc<std::sync::Mutex<HotReloadingTeraEngine>>,

    #[cfg(not(debug_assertions))]
    pub tera: tera::Tera,

<<<<<<< HEAD
    pub tera_post_process:
        Option<std::sync::Arc<dyn Fn(&mut tera::Tera) -> Result<()> + Send + Sync>>,
=======
    #[cfg(debug_assertions)]
    pub view_dir: String,

    pub tera_post_process: Option<TeraPostProcessor>,
>>>>>>> ce547e4a

    pub default_context: tera::Context,
}

impl std::fmt::Debug for TeraView {
    fn fmt(&self, f: &mut std::fmt::Formatter<'_>) -> std::fmt::Result {
        f.debug_struct("TeraView")
            .field("tera", &self.tera)
            .field(
                "tera_post_process",
                if self.tera_post_process.is_some() {
                    &Some("Fn")
                } else {
                    &None::<&'static str>
                },
            )
            .field("default_context", &self.default_context)
            .finish()
    }
}

impl TeraView {
    /// Create a Tera view engine
    ///
    /// # Errors
    ///
    /// This function will return an error if building fails
    pub fn build() -> Result<Self> {
        Self::from_custom_dir(&PathBuf::from(DEFAULT_ASSET_FOLDER).join("views"))
    }

    /// Attach the Tera view engine with a post-processing function for subsequent instantiation.
    ///
    /// The post-processing function is also run during the call to this method.
    ///
    /// # Errors
    ///
    /// This function will return an error if the post-processing function fails
    pub fn post_process(
        mut self,
        post_process: impl Fn(&mut tera::Tera) -> Result<()> + Send + Sync + 'static,
    ) -> Result<Self> {
        {
            #[cfg(debug_assertions)]
            let engine = &mut self.tera.lock().unwrap().engine;

            #[cfg(not(debug_assertions))]
            let engine = &mut self.tera;

            post_process(engine)?;
        }

        self.tera_post_process = Some(std::sync::Arc::new(post_process));
        Ok(self)
    }

    /// Create a new Tera instance from a directory path
    ///
    /// # Errors
    ///
    /// This function will return an error if building fails
    fn create_tera_instance<P: AsRef<Path>>(path: P) -> Result<tera::Tera> {
        let path = path
            .as_ref()
            .to_str()
            .ok_or_else(|| Error::string("invalid glob"))?;

        let mut tera = tera::Tera::new(path)?;

        tera_builtins::filters::register_filters(&mut tera);

        Ok(tera)
    }

    /// Create a Tera view engine from a custom directory
    ///
    /// # Errors
    ///
    /// This function will return an error if building fails
    pub fn from_custom_dir<P: AsRef<Path>>(path: &P) -> Result<Self> {
        if !path.as_ref().exists() {
            return Err(Error::string(&format!(
                "missing views directory: `{}`",
                path.as_ref().display()
            )));
        }
        let view_dir = path.as_ref();
        let view_path: PathBuf = view_dir.join("**").join("*.html").into();

        // Create instance
        let tera = Self::create_tera_instance(&view_path)?;

        // Enable hot-reloading in debug build
        #[cfg(debug_assertions)]
        let tera = {
            let tera = std::sync::Arc::new(std::sync::Mutex::new(HotReloadingTeraEngine {
                engine: tera,
                view_path,
                file_watcher: None,
                dirty: false,
            }));

            let tera_clone = tera.clone();

            // Create file watcher
            let mut watcher = notify::recommended_watcher(move |event| {
                let Ok(Event { kind, paths, .. }) = event else {
                    return;
                };

                // Only handle sub-directories and .html files
                if !paths
                    .iter()
                    .all(|p| p.is_dir() || p.extension().map_or(false, |ext| ext == "html"))
                {
                    return;
                }

                // Set dirty flag if file/directory modified
                match kind {
                    // Simple access, no changes
                    EventKind::Access(_) => return,
                    // Metadata changes, no content change
                    EventKind::Modify(ModifyKind::Metadata(_)) => return,
                    // Content modified
                    EventKind::Modify(ModifyKind::Data(change)) => {
                        debug!(?paths, ?change, "View file modified")
                    }
                    // File renamed
                    EventKind::Modify(ModifyKind::Name(change)) => {
                        debug!(?paths, ?change, "View file renamed")
                    }
                    // Other modifications
                    EventKind::Modify(change) => {
                        debug!(?paths, ?change, "View file modified")
                    }
                    // File created.
                    EventKind::Create(_) => debug!(?paths, "View file created"),
                    // File removed.
                    EventKind::Remove(_) => debug!(?paths, "View file removed"),
                    // All other changes.
                    change => debug!(?paths, ?change, "View file changed"),
                }

                tera_clone.lock().unwrap().dirty = true;
            })
            .map_err(|_| Error::string("error creating file watcher"))?;

            watcher
                .watch(view_dir, RecursiveMode::Recursive)
                .map_err(|_| Error::string("error watching for file changes in view directory"))?;

            tera.lock().unwrap().file_watcher = Some(watcher.into());
            tera
        };

        Ok(Self {
<<<<<<< HEAD
=======
            #[cfg(debug_assertions)]
            view_dir: path.as_ref().to_string_lossy().to_string(),
>>>>>>> ce547e4a
            tera_post_process: None,
            tera,
            default_context: tera::Context::default(),
        })
    }
}

impl ViewRenderer for TeraView {
    fn render<S: Serialize>(&self, key: &str, data: S) -> Result<String> {
        let context = tera::Context::from_serialize(data)?;

        #[cfg(debug_assertions)]
        {
            let mut tera = self.tera.lock().unwrap();

            // Only create a new Tera instance if the view path files have changed
            if tera.dirty {
                warn!(key, "Hot-reloading Tera view engine");

                tera.dirty = false;

                let mut new_engine = Self::create_tera_instance(&tera.view_path)?;

                if let Some(post_process) = self.tera_post_process.as_deref() {
                    post_process(&mut new_engine)?;
                }

                tera.engine = new_engine;
            }

            Ok(tera.engine.render(key, &context)?)
        }

        #[cfg(not(debug_assertions))]
        Ok(self.tera.render(key, &context)?)
    }
}

#[cfg(test)]
mod tests {
    use serde_json::{json, Value};
    use std::collections::HashMap;
    use tree_fs;

    use super::*;
    #[test]
    fn can_render_view() {
        let tree_fs = tree_fs::TreeBuilder::default()
            .add_file("template/test.html", "generate test.html file: {{foo}}")
            .add_file("template/test2.html", "generate test2.html file: {{bar}}")
            .create()
            .unwrap();

        let v = TeraView::from_custom_dir(&tree_fs.root).unwrap();

        assert_eq!(
            v.render("template/test.html", json!({"foo": "foo-txt"}))
                .unwrap(),
            "generate test.html file: foo-txt"
        );

        assert_eq!(
            v.render("template/test2.html", json!({"bar": "bar-txt"}))
                .unwrap(),
            "generate test2.html file: bar-txt"
        );
    }

    #[cfg(debug_assertions)]
    #[test]
    fn template_inheritance_hot_reload() {
        let tree_fs = tree_fs::TreeBuilder::default()
            .add_file(
                "template/base.html",
                r"<!DOCTYPE html>
            <html>
            <head>
                <title>{% block title %}Default Title{% endblock %}</title>
            </head>
            <body>
                <header>Base Header v1: {{ 1 | hello }}</header>
                {% block content %}
                Default content
                {% endblock %}
                <footer>Base Footer</footer>
            </body>
            </html>",
            )
            .add_file(
                "template/child.html",
                r"{% extends 'template/base.html' %}
            {% block title %}Child Page{% endblock %}
            {% block content %}
            <div>Child content</div>
            {% endblock %}",
            )
            .create()
            .unwrap();

        let tree_dir = tree_fs.root.clone();
        let v = TeraView::from_custom_dir(&tree_fs.root)
            .unwrap()
            .post_process(|tera| {
                tera.register_filter("hello", |value: &Value, _: &HashMap<String, Value>| {
                    Ok(format!("Hello World v{value}").into())
                });
                Ok(())
            })
            .unwrap();

        // Initial render should have the original header from base template
        let initial_render = v.render("template/child.html", json!({})).unwrap();
        assert!(initial_render.contains("Base Header v1: Hello World v1"));
        assert!(initial_render.contains("Child Page"));
        assert!(initial_render.contains("Child content"));

        // Now modify the base template to change the header
        let updated_base = r"<!DOCTYPE html>
<html>
<head>
    <title>{% block title %}Default Title{% endblock %}</title>
</head>
<body>
    <header>Base Header v2: {{ 2 | hello }}</header>
    {% block content %}
    Default content
    {% endblock %}
    <footer>Base Footer</footer>
</body>
</html>";

        // Update the base template file
        std::fs::write(
            Path::new(&tree_dir).join("template").join("base.html"),
            updated_base,
        )
        .unwrap();

        // Render again - should have the updated header due to hot reload
        let updated_render = v.render("template/child.html", json!({})).unwrap();
        assert!(updated_render.contains("Base Header v2: Hello World v2")); // Should have changed
        assert!(updated_render.contains("Child Page")); // Should be the same
        assert!(updated_render.contains("Child content")); // Should be the same
    }
}<|MERGE_RESOLUTION|>--- conflicted
+++ resolved
@@ -11,7 +11,6 @@
 
 pub static DEFAULT_ASSET_FOLDER: &str = "assets";
 
-<<<<<<< HEAD
 #[cfg(debug_assertions)]
 #[derive(Debug, Clone)]
 pub struct HotReloadingTeraEngine {
@@ -20,9 +19,8 @@
     pub file_watcher: Option<std::sync::Arc<notify::RecommendedWatcher>>,
     pub dirty: bool,
 }
-=======
-type TeraPostProcessor = std::sync::Arc<dyn Fn(&mut tera::Tera) -> Result<()> + Send + Sync>;
->>>>>>> ce547e4a
+
+type TeraPostProcessor = dyn Fn(&mut tera::Tera) -> Result<()> + Send + Sync;
 
 #[derive(Clone)]
 pub struct TeraView {
@@ -32,15 +30,7 @@
     #[cfg(not(debug_assertions))]
     pub tera: tera::Tera,
 
-<<<<<<< HEAD
-    pub tera_post_process:
-        Option<std::sync::Arc<dyn Fn(&mut tera::Tera) -> Result<()> + Send + Sync>>,
-=======
-    #[cfg(debug_assertions)]
-    pub view_dir: String,
-
-    pub tera_post_process: Option<TeraPostProcessor>,
->>>>>>> ce547e4a
+    pub tera_post_process: Option<std::sync::Arc<TeraPostProcessor>>,
 
     pub default_context: tera::Context,
 }
@@ -198,11 +188,6 @@
         };
 
         Ok(Self {
-<<<<<<< HEAD
-=======
-            #[cfg(debug_assertions)]
-            view_dir: path.as_ref().to_string_lossy().to_string(),
->>>>>>> ce547e4a
             tera_post_process: None,
             tera,
             default_context: tera::Context::default(),
