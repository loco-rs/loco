--- conflicted
+++ resolved
@@ -4,16 +4,10 @@
 use sea_orm::DatabaseConnection;
 pub use sea_orm_migration::prelude::*;
 
-<<<<<<< HEAD
 #[cfg(feature = "openapi")]
 use utoipa::OpenApi;
-
 #[cfg(feature = "openapi")]
 use crate::auth::openapi::{set_jwt_location, SecurityAddon};
-#[cfg(feature = "channels")]
-use crate::controller::channels::AppChannels;
-=======
->>>>>>> 84b712ba
 use crate::{
     app::{AppContext, Hooks, Initializer},
     bgworker::Queue,
@@ -128,13 +122,6 @@
     async fn seed(_db: &DatabaseConnection, _base: &Path) -> Result<()> {
         Ok(())
     }
-<<<<<<< HEAD
-
-    #[cfg(feature = "channels")]
-    #[allow(clippy::unimplemented)]
-    fn register_channels(_ctx: &AppContext) -> AppChannels {
-        unimplemented!();
-    }
 
     #[cfg(feature = "openapi")]
     fn inital_openapi_spec(ctx: &AppContext) -> utoipa::openapi::OpenApi {
@@ -151,6 +138,4 @@
         struct ApiDoc;
         ApiDoc::openapi()
     }
-=======
->>>>>>> 84b712ba
 }